--- conflicted
+++ resolved
@@ -2,12 +2,9 @@
 use ip_network::IpNetwork;
 use std::{
     io,
-<<<<<<< HEAD
     net::Ipv6Addr,
     os::windows::process::CommandExt,
     process::{Command, Stdio},
-=======
->>>>>>> b332780c
     str::FromStr,
     sync::Arc,
     task::{ready, Context, Poll},
@@ -19,25 +16,18 @@
 // TODO: Make sure all these get dropped gracefully on disconnect
 pub struct Tun {
     _adapter: Arc<wintun::Adapter>,
-<<<<<<< HEAD
     /// The index of our network adapter, we can use this when asking Windows to add / remove routes / DNS rules
     /// It's stable across app restarts and I'm assuming across system reboots too.
     iface_idx: u32,
-=======
->>>>>>> b332780c
     // TODO: Get rid of this mutex. It's a hack to deal with `poll_read` taking a `&self` instead of `&mut self`
     packet_rx: std::sync::Mutex<mpsc::Receiver<wintun::Packet>>,
     _recv_thread: std::thread::JoinHandle<()>,
     session: Arc<wintun::Session>,
 }
-<<<<<<< HEAD
 
 // Hides Powershell's console on Windows
-// https://stackoverflow.com/questions/59692146/is-it-possible-to-use-the-standard-library-to-spawn-a-process-without-showing-th#60958956
+// <https://stackoverflow.com/questions/59692146/is-it-possible-to-use-the-standard-library-to-spawn-a-process-without-showing-th#60958956>
 const CREATE_NO_WINDOW: u32 = 0x08000000;
-const DETACHED_PROCESS: u32 = 0x00000008;
-=======
->>>>>>> b332780c
 
 impl Tun {
     pub fn new(config: &InterfaceConfig) -> Result<Self> {
@@ -48,11 +38,7 @@
         let adapter = match wintun::Adapter::create(
             &wintun,
             "Firezone",
-<<<<<<< HEAD
-            "Firezone VPN",
-=======
             "Firezone Tunnel",
->>>>>>> b332780c
             Some(uuid.as_u128()),
         ) {
             Ok(x) => x,
@@ -65,7 +51,6 @@
             }
         };
 
-<<<<<<< HEAD
         // TODO: I think wintun flashes a couple console windows here when it shells out to netsh. We should upstream the same patch I'm doing for powershell to the wintun project
         adapter.set_network_addresses_tuple(
             config.ipv4.into(),
@@ -105,9 +90,6 @@
             ))
             .stdout(Stdio::null())
             .status()?;
-=======
-        adapter.set_address(config.ipv4)?;
->>>>>>> b332780c
 
         let session = Arc::new(adapter.start_session(wintun::MAX_RING_CAPACITY)?);
 
@@ -118,10 +100,7 @@
 
         Ok(Self {
             _adapter: adapter,
-<<<<<<< HEAD
             iface_idx,
-=======
->>>>>>> b332780c
             _recv_thread: recv_thread,
             packet_rx,
             session: Arc::clone(&session),
@@ -130,7 +109,6 @@
 
     pub fn add_route(&self, route: IpNetwork) -> Result<()> {
         tracing::debug!("add_route {route}");
-<<<<<<< HEAD
         let iface_idx = self.iface_idx;
         // TODO: Pick a more elegant way to do this
         Command::new("powershell")
@@ -141,8 +119,6 @@
             ))
             .stdout(Stdio::null())
             .status()?;
-=======
->>>>>>> b332780c
         Ok(())
     }
 
@@ -156,10 +132,6 @@
                 let bytes = pkt.bytes();
                 let len = bytes.len();
                 buf[0..len].copy_from_slice(bytes);
-<<<<<<< HEAD
-                tracing::debug!("tx {} B, {}", len, explain_packet(bytes));
-=======
->>>>>>> b332780c
                 Poll::Ready(Ok(len))
             }
             None => {
@@ -178,11 +150,6 @@
     }
 
     fn write(&self, bytes: &[u8]) -> io::Result<usize> {
-<<<<<<< HEAD
-        tracing::debug!("rx {} B, {}", bytes.len(), explain_packet(bytes));
-
-=======
->>>>>>> b332780c
         // TODO: If the ring buffer is full, don't panic, just return Ok(None) or an error or whatever the Unix impls do
         // Don't block.
         let mut pkt = self
@@ -206,23 +173,4 @@
         }
         tracing::debug!("recv_task exiting gracefully");
     })
-<<<<<<< HEAD
-}
-
-// TODO: Remove before prod
-fn explain_packet(pkt: &[u8]) -> String {
-    let proto = match pkt[9] {
-        1 => "ICMP",
-        6 => "TCP",
-        17 => "UDP",
-        132 => "SCTP",
-        _ => "Unknown",
-    };
-
-    let src = &pkt[12..16];
-    let dst = &pkt[16..20];
-
-    format!("proto {proto} src {src:?} dst {dst:?}")
-=======
->>>>>>> b332780c
 }